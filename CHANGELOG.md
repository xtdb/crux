--- conflicted
+++ resolved
@@ -10,11 +10,8 @@
 ### Bug fixes
 
 * [#PR363](https://github.com/juxt/crux/pull/363) Allow `full-results?` and other boolean flags in a vector-style query
-<<<<<<< HEAD
 * [#362](https://github.com/juxt/crux/issues/362) *Breaking* Fixes 362 where hashes of small maps were dependent on order
-=======
 * [#365](https://github.com/juxt/crux/issues/365) Replace usages of 'pr-str' with 'pr-edn-str' under crux.io
->>>>>>> 4b96e1bd
 * [#367](https://github.com/juxt/crux/issues/367) Can query empty DB
 * [#377](https://github.com/juxt/crux/issues/377) Can use 'cons' within query predicates
 * [#351](https://github.com/juxt/crux/issues/351) Do not merge placeholders into unary results
